--- conflicted
+++ resolved
@@ -1,12 +1,7 @@
 use std::{
-<<<<<<< HEAD
-    cmp::{max, Ord, Ordering},
+    cmp::{max, Ordering},
     collections::{BTreeSet, BinaryHeap, VecDeque},
-=======
-    cmp::max,
-    collections::{BTreeSet, VecDeque},
     convert::TryFrom,
->>>>>>> c072f3e7
     ops::Range,
     time::{Duration, Instant},
 };
@@ -17,12 +12,8 @@
 pub struct SendBuffer {
     latency_window: Duration,
     flow_window_size: Option<usize>,
-<<<<<<< HEAD
     buffer: VecDeque<SendBufferEntry>,
-=======
-    buffer: VecDeque<DataPacket>,
     buffer_len_bytes: usize, // Invariant: buffer_len_bytes = sum of wire sizes of buffer
->>>>>>> c072f3e7
     next_send: Option<SeqNumber>,
     next_full_ack: FullAckSeqNumber,
     // 1) Sender's Loss List: The sender's loss list is used to store the
@@ -79,7 +70,6 @@
     }
 
     pub fn push_data(&mut self, packet: DataPacket) {
-<<<<<<< HEAD
         // if self.buffer.is_empty() {
         //     self.buffer.push_back(packet.clone());
         // }
@@ -87,14 +77,7 @@
             packet,
             transmit_count: 0,
         });
-=======
-        // Don't update buffer length twice here
-        if self.buffer.is_empty() {
-            self.buffer.push_back(packet.clone());
-        }
         self.buffer_len_bytes += packet.wire_size();
-        self.buffer.push_back(packet);
->>>>>>> c072f3e7
     }
 
     pub fn is_flushed(&self) -> bool {
@@ -108,7 +91,7 @@
     pub fn duration(&self) -> Duration {
         match (self.buffer.front(), self.buffer.back()) {
             (Some(f), Some(l)) => Duration::from_micros(
-                u64::try_from((l.timestamp - f.timestamp).as_micros()).unwrap_or(0),
+                u64::try_from((l.packet.timestamp - f.packet.timestamp).as_micros()).unwrap_or(0),
             ),
             _ => Duration::from_secs(0),
         }
@@ -159,7 +142,7 @@
 
         while self.front_packet().filter(|f| *f < ack_number).is_some() {
             let p = self.buffer.pop_front();
-            self.buffer_len_bytes -= p.unwrap().wire_size();
+            self.buffer_len_bytes -= p.unwrap().packet.wire_size();
 
             received += 1;
         }
@@ -296,16 +279,12 @@
     fn flush_on_close(&mut self, should_drain: bool) -> Option<DataPacket> {
         if should_drain && self.buffer.len() == 1 {
             self.next_send = None;
-<<<<<<< HEAD
-            self.buffer.pop_front().map(|p| p.packet)
-=======
-            let p = self.buffer.pop_front();
+            let p = self.buffer.pop_front().map(|p| p.packet);
             // This needs to be saturating because of the hack in Self::push_data, can be regular subtract otherwise
             self.buffer_len_bytes = self
                 .buffer_len_bytes
                 .saturating_sub(p.as_ref().unwrap().wire_size());
             p
->>>>>>> c072f3e7
         } else {
             None
         }
@@ -962,6 +941,9 @@
     fn buffer_duration_size() {
         use SenderAction::*;
 
+        let start_inst = Instant::now();
+        let rto_timeout = Duration::from_secs(10);
+
         let mut buffer = SendBuffer::new(&new_settings());
         assert_eq!(buffer.duration(), Duration::from_micros(0));
 
@@ -976,7 +958,13 @@
 
         for n in 0..10 {
             let a = buffer
-                .next_snd_actions(TimeStamp::MIN + n * TimeSpan::from_micros(1_000), 1, false)
+                .next_snd_actions(
+                    TimeStamp::MIN + n * TimeSpan::from_micros(1_000),
+                    start_inst,
+                    rto_timeout,
+                    1,
+                    false,
+                )
                 .collect::<Vec<_>>();
             assert_eq!(a.len(), 1);
             assert!(matches!(a[0], Send(_)));
