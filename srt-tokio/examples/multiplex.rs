use bytes::Bytes;
use futures::stream;
use futures::{SinkExt, StreamExt};
use tokio::time::sleep;

<<<<<<< HEAD
use srt_protocol::NullEventReceiver;
use srt_tokio::SrtSocketBuilder;
=======
use srt_tokio::{SrtSocket, SrtSocketBuilder};
>>>>>>> 12cc2668
use std::io::Error;
use std::time::{Duration, Instant};

#[tokio::main]
async fn main() -> Result<(), Error> {
    let port = 3333;
    let binding = SrtSocketBuilder::new_listen()
        .local_port(port)
        .build_multiplexed()
        .await?;

    tokio::pin!(binding);

    println!("SRT Multiplex Server is listening on port: {}", port);

<<<<<<< HEAD
    while let Some(Ok((conn, pack_chan))) = binding.next().await {
        let mut srt_socket =
            srt_tokio::tokio::create_bidrectional_srt::<NullEventReceiver, _>(pack_chan, conn);
=======
    while let Some(Ok(connection)) = binding.next().await {
        let mut srt_socket: SrtSocket = connection.into();
>>>>>>> 12cc2668

        tokio::spawn(async move {
            let client_desc = format!(
                "(ip_port: {}, sockid: {})",
                srt_socket.settings().remote,
                srt_socket.settings().remote_sockid.0
            );

            println!("\nNew client connected: {}", client_desc);

            let mut stream = stream::unfold(
                (0, client_desc.clone()),
                |(count, client_desc)| async move {
                    if count % 100 == 0 {
                        println!("Sent to client: {} {:?} packets", client_desc, count);
                    }
                    sleep(Duration::from_millis(10)).await;
                    return Some((
                        Ok((Instant::now(), Bytes::from(vec![0; 8000]))),
                        (count + 1, client_desc),
                    ));
                },
            )
            .boxed();

            if let Err(e) = srt_socket.send_all(&mut stream).await {
                println!("\nSend to client: {} error: {:?}", client_desc, e);
            }
            println!("\nClient {} disconnected", client_desc);
        });
    }
    Ok(())
}<|MERGE_RESOLUTION|>--- conflicted
+++ resolved
@@ -3,12 +3,8 @@
 use futures::{SinkExt, StreamExt};
 use tokio::time::sleep;
 
-<<<<<<< HEAD
 use srt_protocol::NullEventReceiver;
 use srt_tokio::SrtSocketBuilder;
-=======
-use srt_tokio::{SrtSocket, SrtSocketBuilder};
->>>>>>> 12cc2668
 use std::io::Error;
 use std::time::{Duration, Instant};
 
@@ -24,14 +20,9 @@
 
     println!("SRT Multiplex Server is listening on port: {}", port);
 
-<<<<<<< HEAD
     while let Some(Ok((conn, pack_chan))) = binding.next().await {
         let mut srt_socket =
             srt_tokio::tokio::create_bidrectional_srt::<NullEventReceiver, _>(pack_chan, conn);
-=======
-    while let Some(Ok(connection)) = binding.next().await {
-        let mut srt_socket: SrtSocket = connection.into();
->>>>>>> 12cc2668
 
         tokio::spawn(async move {
             let client_desc = format!(
