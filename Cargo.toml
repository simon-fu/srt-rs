<<<<<<< HEAD
[package]
name = "secure-reliable-transport"
version = "0.2.1"
authors = ["Russell Greene <russellgreene8@gmail.com>"]
description = "SRT implementation in Rust"
license = "Apache-2.0"
documentation = "https://docs.rs/srt-rs"
homepage = "https://github.com/russelltg/srt-rs"
repository = "https://github.com/russelltg/srt-rs"
edition = "2018"
publish = false

[dependencies]
bitflags = "1"
clap = { version = "2", default-features = false, optional = true}
futures = { version = "0.3", default-features = false, features = ["std", "async-await"] }
log = { version = "0.4", default-features = false }
rand = { version = "0.7", default-features = false }
url = { version = "=2.1.0", optional = true } # https://github.com/servo/rust-url/issues/581
bytes = "0.5"
streaming-stats = "0.2.3"
anyhow = {version = "1", optional = true }
aes-ctr = "0.3"
aes-soft = "0.4"
block-cipher = "0.7"
pbkdf2 = { version = "0.3", default-features = false }
hmac = "0.7"
sha-1 = "0.8"

# xxx keep? def optional
prometheus = "0.9"
warp = "0.2"

[dependencies.env_logger]
version = "0.7"
default-features = false
features = ["humantime"]
optional = true

[dependencies.tokio]
version = "0.2"
features = ["udp", "time",  "fs", "stream", "test-util", "macros", "io-util", "dns", "io-std", "sync"]

[dependencies.tokio-util]
version = "0.3"
features = ["full"]

[dev-dependencies]
hex = "0.4"
futures-util = "0.3"
rand_distr = "0.2"
env_logger = { version = "0.7", default-features = false }
proptest = "0.10"

[lib]
name = "srt"
path = "src/lib.rs"

[[bin]]
name = "stransmit-rs"
required-features = ["stransmit-rs"]
path = "src/bin/stransmit-rs.rs"

[features]
stransmit-rs = ["env_logger", "url", "clap", "anyhow"]
default = ["stransmit-rs"]

[profile.release]
debug = true
=======
[workspace]
members = ["srt-protocol", "srt-tokio", "srt-transmit"]
>>>>>>> 44f4d9a9
<|MERGE_RESOLUTION|>--- conflicted
+++ resolved
@@ -1,74 +1,2 @@
-<<<<<<< HEAD
-[package]
-name = "secure-reliable-transport"
-version = "0.2.1"
-authors = ["Russell Greene <russellgreene8@gmail.com>"]
-description = "SRT implementation in Rust"
-license = "Apache-2.0"
-documentation = "https://docs.rs/srt-rs"
-homepage = "https://github.com/russelltg/srt-rs"
-repository = "https://github.com/russelltg/srt-rs"
-edition = "2018"
-publish = false
-
-[dependencies]
-bitflags = "1"
-clap = { version = "2", default-features = false, optional = true}
-futures = { version = "0.3", default-features = false, features = ["std", "async-await"] }
-log = { version = "0.4", default-features = false }
-rand = { version = "0.7", default-features = false }
-url = { version = "=2.1.0", optional = true } # https://github.com/servo/rust-url/issues/581
-bytes = "0.5"
-streaming-stats = "0.2.3"
-anyhow = {version = "1", optional = true }
-aes-ctr = "0.3"
-aes-soft = "0.4"
-block-cipher = "0.7"
-pbkdf2 = { version = "0.3", default-features = false }
-hmac = "0.7"
-sha-1 = "0.8"
-
-# xxx keep? def optional
-prometheus = "0.9"
-warp = "0.2"
-
-[dependencies.env_logger]
-version = "0.7"
-default-features = false
-features = ["humantime"]
-optional = true
-
-[dependencies.tokio]
-version = "0.2"
-features = ["udp", "time",  "fs", "stream", "test-util", "macros", "io-util", "dns", "io-std", "sync"]
-
-[dependencies.tokio-util]
-version = "0.3"
-features = ["full"]
-
-[dev-dependencies]
-hex = "0.4"
-futures-util = "0.3"
-rand_distr = "0.2"
-env_logger = { version = "0.7", default-features = false }
-proptest = "0.10"
-
-[lib]
-name = "srt"
-path = "src/lib.rs"
-
-[[bin]]
-name = "stransmit-rs"
-required-features = ["stransmit-rs"]
-path = "src/bin/stransmit-rs.rs"
-
-[features]
-stransmit-rs = ["env_logger", "url", "clap", "anyhow"]
-default = ["stransmit-rs"]
-
-[profile.release]
-debug = true
-=======
 [workspace]
-members = ["srt-protocol", "srt-tokio", "srt-transmit"]
->>>>>>> 44f4d9a9
+members = ["srt-protocol", "srt-tokio", "srt-transmit"]